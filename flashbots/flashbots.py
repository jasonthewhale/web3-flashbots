--- conflicted
+++ resolved
@@ -195,11 +195,7 @@
         target_block_number: int,
         opts: Optional[FlashbotsOpts] = None,
     ) -> List[Any]:
-<<<<<<< HEAD
-        """ Given a raw signed bundle, it packages it up with the block number and the timestamps """
-=======
-        """Given a raw signed bundle, it packages it up with the block numbre and the timestamps"""
->>>>>>> 31c02cf6
+        """Given a raw signed bundle, it packages it up with the block number and the timestamps"""
         # convert to hex
         return [
             {
