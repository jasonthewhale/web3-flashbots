--- conflicted
+++ resolved
@@ -1,10 +1,6 @@
 from typing import Union, Optional
 
 from eth_account.signers.local import LocalAccount
-<<<<<<< HEAD
-=======
-from eth_keys.datatypes import PrivateKey
->>>>>>> 4c597667
 from eth_typing import URI
 from web3 import Web3
 from web3.middleware import geth_poa_middleware
@@ -13,10 +9,6 @@
 from .flashbots import Flashbots
 from .middleware import construct_flashbots_middleware
 from .provider import FlashbotProvider
-<<<<<<< HEAD
-
-=======
->>>>>>> 4c597667
 
 DEFAULT_FLASHBOTS_RELAY = "https://relay.flashbots.net"
 
